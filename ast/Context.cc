#include "Context.h"
#include "Hashing.h"
#include "common/common.h"
#include <algorithm>
#include <sstream>
#include <string>

using namespace std;

namespace ruby_typer {
namespace ast {

SymbolRef GlobalState::synthesizeClass(UTF8Desc name) {
    NameRef nameId = enterNameUTF8(name);

    // This can't use enterClass since there is a chicken and egg problem.
    // These will be added to defn_root().members later.
    SymbolRef symRef = SymbolRef(symbols.size());
    symbols.emplace_back();
    Symbol &info = symRef.info(*this, true); // allowing noSymbol is needed because this enters noSymbol.
    info.name = nameId;
    info.owner = defn_root();
    info.flags = 0;
    info.setClass();

    symRef.info(*this, true).setCompleted();
    return symRef;
}

static const char *init = "initialize";
static UTF8Desc init_DESC{(char *)init, (int)strlen(init)};

static const char *andAnd = "&&";
static UTF8Desc andAnd_DESC{(char *)andAnd, (int)strlen(andAnd)};

static const char *orOr = "||";
static UTF8Desc orOr_DESC{(char *)orOr, (int)strlen(orOr)};

static const char *to_s = "to_s";
static UTF8Desc to_s_DESC{(char *)to_s, (int)strlen(to_s)};

static const char *concat = "concat";
static UTF8Desc concat_DESC{(char *)concat, (int)strlen(concat)};

static const char *call = "call";
static UTF8Desc call_DESC{(char *)call, (int)strlen(call)};

static const char *bang = "!";
static UTF8Desc bang_DESC{(char *)bang, (int)strlen(bang)};

static const char *squareBrackets = "[]";
static UTF8Desc squareBrackets_DESC{(char *)squareBrackets, (int)strlen(squareBrackets)};

static const char *squareBracketsEq = "[]=";
static UTF8Desc squareBracketsEq_DESC{(char *)squareBracketsEq, (int)strlen(squareBracketsEq)};

static const char *unaryPlus = "+@";
static UTF8Desc unaryPlus_DESC{(char *)unaryPlus, (int)strlen(unaryPlus)};

static const char *unaryMinus = "-@";
static UTF8Desc unaryMinus_DESC{(char *)unaryMinus, (int)strlen(unaryMinus)};

static const char *star = "*";
static UTF8Desc star_DESC{(char *)star, (int)strlen(star)};

static const char *starStar = "**";
static UTF8Desc starStar_DESC{(char *)starStar, (int)strlen(starStar)};

static const char *whileTemp = "whileTmp";
static UTF8Desc whileTemp_DESC{(char *)whileTemp, (int)std::strlen(whileTemp)};

static const char *ifTemp = "ifTmp";
static UTF8Desc ifTemp_DESC{(char *)ifTemp, (int)std::strlen(ifTemp)};

static const char *returnTemp = "returnTmp";
static UTF8Desc retunTemp_DESC{(char *)returnTemp, (int)std::strlen(returnTemp)};

static const char *statTemp = "statTmp";
static UTF8Desc statTemp_DESC{(char *)statTemp, (int)std::strlen(statTemp)};

static const char *assignTemp = "assignTmp";
static UTF8Desc assignTemp_DESC{(char *)assignTemp, (int)std::strlen(assignTemp)};

static const char *returnMethodTemp = "<ret>";
static UTF8Desc returnMethodTemp_DESC{(char *)returnMethodTemp, (int)std::strlen(returnMethodTemp)};

static const char *blockReturnTemp = "<blockret>";
static UTF8Desc blockReturnTemp_DESC{(char *)blockReturnTemp, (int)std::strlen(blockReturnTemp)};

static const char *no_symbol_str = "<none>";
static UTF8Desc no_symbol_DESC{(char *)no_symbol_str, (int)strlen(no_symbol_str)};

static const char *top_str = "<top>";
static UTF8Desc top_DESC{(char *)top_str, (int)strlen(top_str)};

static const char *bottom_str = "<bottom>";
static UTF8Desc bottom_DESC{(char *)bottom_str, (int)strlen(bottom_str)};

static const char *root_str = "<root>";
static UTF8Desc root_DESC{(char *)root_str, (int)strlen(root_str)};

static const char *nil_str = "nil";
static UTF8Desc nil_DESC{(char *)nil_str, (int)strlen(nil_str)};

static const char *todo_str = "<todo sym>";
static UTF8Desc todo_DESC{(char *)todo_str, (int)strlen(todo_str)};

static const char *todo_ivar_str = "<todo ivar sym>";
static UTF8Desc todo_ivar_DESC{(char *)todo_ivar_str, (int)strlen(todo_ivar_str)};

static const char *todo_cvar_str = "<todo cvar sym>";
static UTF8Desc todo_cvar_DESC{(char *)todo_cvar_str, (int)strlen(todo_cvar_str)};

static const char *todo_gvar_str = "<todo gvar sym>";
static UTF8Desc todo_gvar_DESC{(char *)todo_gvar_str, (int)strlen(todo_gvar_str)};

static const char *todo_lvar_str = "<todo lvar sym>";
static UTF8Desc todo_lvar_DESC{(char *)todo_lvar_str, (int)strlen(todo_lvar_str)};

static const char *object_str = "Object";
static UTF8Desc object_DESC{(char *)object_str, (int)std::strlen(object_str)};

static const char *junk_str = "<<JUNK>>";
static UTF8Desc junk_DESC{(char *)junk_str, (int)std::strlen(junk_str)};

static const char *always_str = "<always>";
static UTF8Desc always_DESC{(char *)always_str, (int)std::strlen(always_str)};

static const char *never_str = "<never>";
static UTF8Desc never_DESC{(char *)never_str, (int)std::strlen(never_str)};

static const char *block_call_str = "<block-call>";
static UTF8Desc block_call_DESC{(char *)block_call_str, (int)std::strlen(block_call_str)};

static const char *include = "include";
static UTF8Desc include_DESC{(char *)include, (int)strlen(include)};

static const char *currentFile = "__FILE__";
static UTF8Desc currentFile_DESC{(char *)currentFile, (int)strlen(currentFile)};

<<<<<<< HEAD
static const char *string_str = "String";
static UTF8Desc string_DESC{(char *)string_str, (int)strlen(string_str)};

static const char *integer_str = "Integer";
static UTF8Desc integer_DESC{(char *)integer_str, (int)strlen(integer_str)};

static const char *float_str = "Float";
static UTF8Desc float_DESC{(char *)float_str, (int)strlen(float_str)};

static const char *symbol_str = "Symbol";
static UTF8Desc symbol_DESC{(char *)symbol_str, (int)strlen(symbol_str)};

static const char *array_str = "Array";
static UTF8Desc array_DESC{(char *)array_str, (int)strlen(array_str)};

static const char *hash_str = "Hash";
static UTF8Desc hash_DESC{(char *)hash_str, (int)strlen(hash_str)};

static const char *trueClass_str = "TrueClass";
static UTF8Desc trueClass_DESC{(char *)trueClass_str, (int)strlen(trueClass_str)};

static const char *falseClass_str = "FalseClass";
static UTF8Desc falseClass_DESC{(char *)falseClass_str, (int)strlen(falseClass_str)};

static const char *nilClass_str = "NilClass";
static UTF8Desc nilClass_DESC{(char *)nilClass_str, (int)strlen(nilClass_str)};

ContextBase::ContextBase(spdlog::logger &logger) : logger(logger), errors(*this) {
=======
GlobalState::GlobalState(spdlog::logger &logger) : logger(logger), errors(*this) {
>>>>>>> 10545990
    unsigned int max_name_count = 262144;   // 6MB
    unsigned int max_symbol_count = 524288; // 32MB

    names.reserve(max_name_count);
    symbols.reserve(max_symbol_count);
    int names_by_hash_size = 2 * max_name_count;
    names_by_hash.resize(names_by_hash_size);
    DEBUG_ONLY(Error::check((names_by_hash_size & (names_by_hash_size - 1)) == 0));

    names.emplace_back(); // first name is used in hashes to indicate empty cell
    // Second name is always <init>, see Symbol::isConstructor
    NameRef init_id = enterNameUTF8(init_DESC);
    NameRef andAnd_id = enterNameUTF8(andAnd_DESC);
    NameRef orOr_id = enterNameUTF8(orOr_DESC);
    NameRef to_s_id = enterNameUTF8(to_s_DESC);
    NameRef concat_id = enterNameUTF8(concat_DESC);
    NameRef call_id = enterNameUTF8(call_DESC);
    NameRef bang_id = enterNameUTF8(bang_DESC);
    NameRef squareBrackets_id = enterNameUTF8(squareBrackets_DESC);
    NameRef squareBracketsEq_id = enterNameUTF8(squareBracketsEq_DESC);
    NameRef unaryPlus_id = enterNameUTF8(unaryPlus_DESC);
    NameRef unaryMinus_id = enterNameUTF8(unaryMinus_DESC);
    NameRef star_id = enterNameUTF8(star_DESC);
    NameRef starStar_id = enterNameUTF8(starStar_DESC);
    NameRef whileTemp_id = enterNameUTF8(whileTemp_DESC);
    NameRef ifTemp_id = enterNameUTF8(ifTemp_DESC);
    NameRef returnTemp_id = enterNameUTF8(retunTemp_DESC);
    NameRef statTemp_id = enterNameUTF8(statTemp_DESC);
    NameRef assignTemp_id = enterNameUTF8(assignTemp_DESC);
    NameRef returnMethodTemp_id = enterNameUTF8(returnMethodTemp_DESC);
    NameRef blockReturnTemp_id = enterNameUTF8(blockReturnTemp_DESC);
    NameRef include_id = enterNameUTF8(include_DESC);
    NameRef currentFile_id = enterNameUTF8(currentFile_DESC);

    DEBUG_ONLY(Error::check(init_id == Names::initialize()));
    DEBUG_ONLY(Error::check(andAnd_id == Names::andAnd()));
    DEBUG_ONLY(Error::check(orOr_id == Names::orOr()));
    DEBUG_ONLY(Error::check(to_s_id == Names::to_s()));
    DEBUG_ONLY(Error::check(concat_id == Names::concat()));
    DEBUG_ONLY(Error::check(call_id == Names::call()));
    DEBUG_ONLY(Error::check(bang_id == Names::bang()));
    DEBUG_ONLY(Error::check(squareBrackets_id == Names::squareBrackets()));
    DEBUG_ONLY(Error::check(squareBracketsEq_id == Names::squareBracketsEq()));
    DEBUG_ONLY(Error::check(unaryPlus_id == Names::unaryPlus()));
    DEBUG_ONLY(Error::check(unaryMinus_id == Names::unaryMinus()));
    DEBUG_ONLY(Error::check(star_id == Names::star()));
    DEBUG_ONLY(Error::check(starStar_id == Names::starStar()));
    DEBUG_ONLY(Error::check(whileTemp_id == Names::whileTemp()));
    DEBUG_ONLY(Error::check(ifTemp_id == Names::ifTemp()));
    DEBUG_ONLY(Error::check(returnTemp_id == Names::returnTemp()));
    DEBUG_ONLY(Error::check(statTemp_id == Names::statTemp()));
    DEBUG_ONLY(Error::check(assignTemp_id == Names::assignTemp()));
    DEBUG_ONLY(Error::check(returnMethodTemp_id == Names::returnMethodTemp()));
    DEBUG_ONLY(Error::check(blockReturnTemp_id == Names::blockReturnTemp()));
    DEBUG_ONLY(Error::check(include_id == Names::include()));
    DEBUG_ONLY(Error::check(currentFile_id == Names::currentFile()));

    SymbolRef no_symbol_id = synthesizeClass(no_symbol_DESC);
    SymbolRef top_id = synthesizeClass(top_DESC); // BasicObject
    SymbolRef bottom_id = synthesizeClass(bottom_DESC);
    SymbolRef root_id = synthesizeClass(root_DESC);
    SymbolRef nil_id = synthesizeClass(nil_DESC);
    SymbolRef todo_id = synthesizeClass(todo_DESC);
    SymbolRef lvar_id = synthesizeClass(todo_lvar_DESC);
    SymbolRef ivar_id = synthesizeClass(todo_ivar_DESC);
    SymbolRef gvar_id = synthesizeClass(todo_gvar_DESC);
    SymbolRef cvar_id = synthesizeClass(todo_cvar_DESC);
    SymbolRef object_id = synthesizeClass(object_DESC);
    SymbolRef junk_id = synthesizeClass(junk_DESC);
    SymbolRef always_id = synthesizeClass(always_DESC);
    SymbolRef never_id = synthesizeClass(never_DESC);
    SymbolRef block_call_id = synthesizeClass(block_call_DESC);
    SymbolRef integer_id = synthesizeClass(integer_DESC);
    SymbolRef float_id = synthesizeClass(float_DESC);
    SymbolRef string_id = synthesizeClass(string_DESC);
    SymbolRef symbol_id = synthesizeClass(symbol_DESC);
    SymbolRef array_id = synthesizeClass(array_DESC);
    SymbolRef hash_id = synthesizeClass(hash_DESC);
    SymbolRef trueClass_id = synthesizeClass(trueClass_DESC);
    SymbolRef falseClass_id = synthesizeClass(falseClass_DESC);
    SymbolRef nilClass_id = synthesizeClass(nilClass_DESC);

    Error::check(no_symbol_id == noSymbol());
    Error::check(top_id == defn_top());
    Error::check(bottom_id == defn_bottom());
    Error::check(root_id == defn_root());
    Error::check(nil_id == defn_nil());
    Error::check(todo_id == defn_todo());
    Error::check(lvar_id == defn_lvar_todo());
    Error::check(ivar_id == defn_ivar_todo());
    Error::check(gvar_id == defn_gvar_todo());
    Error::check(cvar_id == defn_cvar_todo());
    Error::check(object_id == defn_object());
    Error::check(junk_id == defn_junk());
    Error::check(always_id == defn_cfg_always());
    Error::check(never_id == defn_cfg_never());
    Error::check(block_call_id == defn_cfg_block_call());
    Error::check(integer_id == defn_Integer());
    Error::check(float_id == defn_Float());
    Error::check(string_id == defn_String());
    Error::check(symbol_id == defn_Symbol());
    Error::check(array_id == defn_Array());
    Error::check(hash_id == defn_Hash());
    Error::check(trueClass_id == defn_TrueClass());
    Error::check(falseClass_id == defn_FalseClass());
    Error::check(nilClass_id == defn_NilClass());

    /* 0: <none>
     * 1: <top>
     * 2: <bottom>
     * 3: <root>;
     * 4: nil;
     * 5: <todo>
     * 6: <todo lvar>
     * 7: <todo ivar>
     * 8: <todo gvar>
     * 9: <todo cvar>
     * 10: Object;
     * 11: <<JUNK>>;
     * 12: <always>
     * 13: <never>
     * 14: <block-call>
     * 15: Integer
     * 16: Float
     * 17: String
     * 18: Symbol
     * 19: Array
     * 20: Hash
     * 21: TrueClass
     * 22: FalseClass
     * 23: NilClass
     */
    Error::check(symbols.size() == defn_last_synthetic_sym()._id + 1);

    // Add them back in since synthesizeClass couldn't
    for (Symbol &info : symbols) {
        if (info.owner != defn_root()) {
            defn_root().info(*this).members.push_back(make_pair(info.name, info.owner));
        }
    }
}

GlobalState::~GlobalState() {}

constexpr decltype(GlobalState::STRINGS_PAGE_SIZE) GlobalState::STRINGS_PAGE_SIZE;

SymbolRef GlobalState::enterClassSymbol(SymbolRef owner, NameRef name) {
    // TODO Unify this with enterSymbol
    DEBUG_ONLY(Error::check(owner.exists()));
    Symbol &ownerScope = owner.info(*this, true);
    for (auto &member : ownerScope.members) {
        if (member.first == name) {
            return member.second;
        }
    }

    bool reallocate = symbols.size() == symbols.capacity();

    SymbolRef ret = SymbolRef(symbols.size());
    symbols.emplace_back();
    Symbol &info = ret.info(*this, true);
    info.name = name;
    info.flags = 0;
    info.owner = owner;
    info.setClass();

    if (!reallocate) {
        ownerScope.members.push_back(make_pair(name, ret));
    } else {
        owner.info(*this, true).members.push_back(make_pair(name, ret));
    }
    return ret;
}

SymbolRef GlobalState::enterSymbol(SymbolRef owner, NameRef name, SymbolRef result, vector<SymbolRef> &args,
                                   bool isMethod) {
    DEBUG_ONLY(Error::check(owner.exists()));
    Error::check(name.exists());
    Symbol &ownerScope = owner.info(*this, true);
    auto from = ownerScope.members.begin();
    auto to = ownerScope.members.end();
    while (from != to) {
        auto &el = *from;
        if (el.first == name) {
            auto &otherInfo = el.second.info(*this, true);
            if (otherInfo.result() == result && otherInfo.arguments() == args)
                return from->second;
        }
        from++;
    }

    bool reallocate = symbols.size() == symbols.capacity();

    SymbolRef ret = SymbolRef(symbols.size());
    symbols.emplace_back();
    Symbol &info = ret.info(*this, true);
    info.name = name;
    info.flags = 0;

    info.owner = owner;
    info.resultOrParentOrLoader = result;
    if (isMethod)
        info.setMethod();
    else
        info.setField();

    info.argumentsOrMixins.swap(args);
    if (!reallocate)
        ownerScope.members.push_back(make_pair(name, ret));
    else
        owner.info(*this, true).members.push_back(make_pair(name, ret));
    return ret;
}

NameRef GlobalState::enterNameUTF8(UTF8Desc nm) {
    const auto hs = _hash(nm);
    unsigned int hashTableSize = names_by_hash.size();
    unsigned int mask = hashTableSize - 1;
    auto bucketId = hs & mask;
    unsigned int probe_count = 1;

    while (names_by_hash[bucketId].second) {
        auto &bucket = names_by_hash[bucketId];
        if (bucket.first == hs) {
            auto name_id = bucket.second;
            auto &nm2 = names[name_id];
            if (nm2.kind == NameKind::UTF8 && nm2.raw.utf8 == nm)
                return name_id;
        }
        bucketId = (bucketId + probe_count) & mask;
        probe_count++;
    }
    DEBUG_ONLY(if (probe_count == hashTableSize) { Error::raise("Full table?"); });

    if (names.size() == names.capacity()) {
        expandNames();
        hashTableSize = names_by_hash.size();
        mask = hashTableSize - 1;
        bucketId = hs & mask; // look for place in the new size
        probe_count = 1;
        while (names_by_hash[bucketId].second != 0) {
            bucketId = (bucketId + probe_count) & mask;
            probe_count++;
        }
    }

    auto idx = names.size();
    auto &bucket = names_by_hash[bucketId];
    bucket.first = hs;
    bucket.second = idx;
    names.emplace_back();

    Error::check(nm.to < GlobalState::STRINGS_PAGE_SIZE);
    char *from = nullptr;
    if (nm.to > GlobalState::STRINGS_PAGE_SIZE) {
        strings.push_back(make_unique<vector<char>>(nm.to));
        from = strings.back()->data();
        if (strings.size() > 1) {
            swap(*(strings.end() - 1), *(strings.end() - 2));
        }
    } else {

        if (strings_last_page_used + nm.to > GlobalState::STRINGS_PAGE_SIZE) {
            strings.push_back(make_unique<vector<char>>(GlobalState::STRINGS_PAGE_SIZE));
            // printf("Wasted %i space\n", STRINGS_PAGE_SIZE - strings_last_page_used);
            strings_last_page_used = 0;
        }
        from = strings.back()->data() + strings_last_page_used;
    }

    memcpy(from, nm.from, nm.to);
    names[idx].kind = NameKind::UTF8;
    names[idx].raw.utf8.from = from;
    names[idx].raw.utf8.to = nm.to;
    strings_last_page_used += nm.to;

    return idx;
}

void moveNames(pair<unsigned int, unsigned int> *from, pair<unsigned int, unsigned int> *to, unsigned int szFrom,
               unsigned int szTo) {
    // printf("\nResizing name hash table from %u to %u\n", szFrom, szTo);
    DEBUG_ONLY(Error::check((szTo & (szTo - 1)) == 0));
    DEBUG_ONLY(Error::check((szFrom & (szFrom - 1)) == 0));
    unsigned int mask = szTo - 1;
    for (unsigned int orig = 0; orig < szFrom; orig++) {
        if (from[orig].second) {
            auto hs = from[orig].first;
            unsigned int probe = 1;
            auto bucketId = hs & mask;
            while (to[bucketId].second != 0) {
                bucketId = (bucketId + probe) & mask;
                probe++;
            }
            to[bucketId] = from[orig];
        }
    }
}

void GlobalState::expandNames() {
    Error::check(names.size() == names.capacity());
    Error::check(names.capacity() * 2 == names_by_hash.capacity());
    Error::check(names_by_hash.size() == names_by_hash.capacity());

    names.reserve(names.size() * 2);
    vector<pair<unsigned int, unsigned int>> new_names_by_hash(names_by_hash.capacity() * 2);
    moveNames(names_by_hash.data(), new_names_by_hash.data(), names_by_hash.capacity(), new_names_by_hash.capacity());
    names_by_hash.swap(new_names_by_hash);
}

NameRef GlobalState::freshNameUnique(UniqueNameKind uniqueNameKind, NameRef original) {
    u2 num = freshNameId++;
    const auto hs = _hash_mix_unique((u2)uniqueNameKind, UNIQUE, num, original.id());
    unsigned int hashTableSize = names_by_hash.size();
    unsigned int mask = hashTableSize - 1;
    auto bucketId = hs & mask;
    unsigned int probe_count = 1;

    while (names_by_hash[bucketId].second != 0 && probe_count < hashTableSize) {
        auto &bucket = names_by_hash[bucketId];
        if (bucket.first == hs) {
            auto &nm2 = names[bucket.second];
            if (nm2.kind == UNIQUE && nm2.unique.uniqueNameKind == uniqueNameKind && nm2.unique.num == num &&
                nm2.unique.original == original)
                return bucket.second;
        }
        bucketId = (bucketId + probe_count) & mask;
        probe_count++;
    }
    if (probe_count == hashTableSize) {
        Error::raise("Full table?");
    }

    if (names.size() == names.capacity()) {
        expandNames();
        hashTableSize = names_by_hash.size();
        mask = hashTableSize - 1;

        bucketId = hs & mask; // look for place in the new size
        probe_count = 1;
        while (names_by_hash[bucketId].second != 0) {
            bucketId = (bucketId + probe_count) & mask;
            probe_count++;
        }
    }

    auto &bucket = names_by_hash[bucketId];
    bucket.first = hs;
    bucket.second = names.size();

    auto idx = names.size();
    names.emplace_back();

    names[idx].kind = UNIQUE;
    names[idx].unique.num = num;
    names[idx].unique.uniqueNameKind = uniqueNameKind;
    names[idx].unique.original = original;
    return idx;
}

FileRef GlobalState::enterFile(UTF8Desc path, UTF8Desc source) {
    auto idx = files.size();
    files.emplace_back();
    auto &file = files.back();
    file.path_ = path.toString();
    file.source_ = source.toString();
    return FileRef(idx);
}

SymbolRef GlobalState::newTemporary(UniqueNameKind kind, NameRef name, SymbolRef owner) {
    NameRef tempName = this->freshNameUnique(kind, name);
    vector<SymbolRef> empty;
    return this->enterSymbol(owner, tempName, SymbolRef(), empty, false);
}

unsigned int GlobalState::symbolsUsed() {
    return symbols.size();
}

unsigned int GlobalState::namesUsed() {
    return names.size();
}

std::string GlobalState::toString() {
    std::vector<std::string> children;
    for (auto element : defn_root().info(*this).members) {
        children.push_back(element.second.toString(*this));
    }
    std::sort(children.begin(), children.end());
    std::ostringstream os;
    for (auto child : children) {
        os << child;
    }
    return os.str();
}

} // namespace ast
} // namespace ruby_typer<|MERGE_RESOLUTION|>--- conflicted
+++ resolved
@@ -138,7 +138,6 @@
 static const char *currentFile = "__FILE__";
 static UTF8Desc currentFile_DESC{(char *)currentFile, (int)strlen(currentFile)};
 
-<<<<<<< HEAD
 static const char *string_str = "String";
 static UTF8Desc string_DESC{(char *)string_str, (int)strlen(string_str)};
 
@@ -166,10 +165,7 @@
 static const char *nilClass_str = "NilClass";
 static UTF8Desc nilClass_DESC{(char *)nilClass_str, (int)strlen(nilClass_str)};
 
-ContextBase::ContextBase(spdlog::logger &logger) : logger(logger), errors(*this) {
-=======
 GlobalState::GlobalState(spdlog::logger &logger) : logger(logger), errors(*this) {
->>>>>>> 10545990
     unsigned int max_name_count = 262144;   // 6MB
     unsigned int max_symbol_count = 524288; // 32MB
 
