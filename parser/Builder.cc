#include "parser/Builder.h"
#include "parser/Node.h"

#include "ruby_parser/builder.hh"
#include "ruby_parser/diagnostic.hh"

#include <typeinfo>

using ruby_parser::foreign_ptr;
using ruby_parser::node_list;
using ruby_parser::self_ptr;
using ruby_parser::token;

<<<<<<< HEAD
using sruby::ast::ContextBase;
using sruby::ast::UTF8Desc;

=======
using ruby_typer::ast::ContextBase;
using std::vector;
using std::unique_ptr;
>>>>>>> ad3a3cd8
using std::make_unique;
using std::unique_ptr;
using std::vector;

#define BUILDER_UNIMPLEMENTED()                                                                                        \
    ({                                                                                                                 \
        ctx_.logger.critical("unimplemented builder: {}", __func__);                                                   \
        Error::notImplemented();                                                                                       \
    })

namespace ruby_typer {
namespace parser {

class Builder::Impl {
public:
    Impl(ContextBase &ctx, Result &r) : ctx_(ctx), result_(r) {}

    ContextBase &ctx_;
    ruby_parser::base_driver *driver_;
    Result &result_;

    Loc tok_loc(const token *tok) {
        return Loc{(u4)tok->start(), (u4)tok->end()};
    }

    Loc maybe_loc(unique_ptr<Node> &node) {
        if (node == nullptr) {
            return Loc::none();
        }
        return node->loc;
    }

    Loc tok_loc(const token *begin, const token *end) {
        return Loc{(u4)begin->start(), (u4)end->end()};
    }

    Loc loc_join(Loc begin, Loc end) {
        if (begin.is_none())
            return end;
        if (end.is_none())
            return begin;

        return Loc{begin.begin_pos, end.end_pos};
    }

    Loc collection_loc(const token *begin, vector<unique_ptr<Node>> &elts, const token *end) {
        if (begin != nullptr) {
            DEBUG_ONLY(Error::check(end != nullptr));
            return tok_loc(begin, end);
        }
        DEBUG_ONLY(Error::check(end == nullptr));
        if (elts.size() == 0)
            return Loc::none();
        return loc_join(elts.front()->loc, elts.back()->loc);
    }

    Loc collection_loc(vector<unique_ptr<Node>> &elts) {
        return collection_loc(nullptr, elts, nullptr);
    }

    unique_ptr<Node> transform_condition(unique_ptr<Node> cond) {
        if (Begin *b = dynamic_cast<Begin *>(cond.get())) {
            if (b->stmts.size() == 1)
                b->stmts[0] = transform_condition(move(b->stmts[0]));
        } else if (And *a = dynamic_cast<And *>(cond.get())) {
            a->left = transform_condition(move(a->right));
            a->left = transform_condition(move(a->right));
        } else if (Or *o = dynamic_cast<Or *>(cond.get())) {
            o->left = transform_condition(move(o->right));
            o->left = transform_condition(move(o->right));
        } else if (IRange *ir = dynamic_cast<IRange *>(cond.get())) {
            return make_unique<IFlipflop>(ir->loc, transform_condition(move(ir->from)),
                                          transform_condition(move(ir->to)));
        } else if (ERange *er = dynamic_cast<ERange *>(cond.get())) {
            return make_unique<EFlipflop>(er->loc, transform_condition(move(er->from)),
                                          transform_condition(move(er->to)));
        } else if (Regexp *re = dynamic_cast<Regexp *>(cond.get())) {
            return make_unique<MatchCurLine>(re->loc, move(cond));
        }
        return cond;
    }

    void error(ruby_parser::dclass err, Loc loc) {
        driver_->external_diagnostic(ruby_parser::dlevel::ERROR, err, loc.begin_pos, loc.end_pos, "");
    }

    /* Begin callback methods */

    unique_ptr<Node> accessible(unique_ptr<Node> node) {
        if (Ident *id = dynamic_cast<Ident *>(node.get())) {
            auto &name = id->name.name(ctx_);
            DEBUG_ONLY(Error::check(name.kind == sruby::ast::UTF8));
            if (driver_->lex.is_declared(name.toString(ctx_))) {
                return make_unique<LVar>(node->loc, id->name);
            } else {
                return make_unique<Send>(node->loc, nullptr, id->name, vector<unique_ptr<Node>>());
            }
        }
        return node;
    }

    unique_ptr<Node> alias(const token *alias, unique_ptr<Node> to, unique_ptr<Node> from) {
        BUILDER_UNIMPLEMENTED();
    }

    unique_ptr<Node> arg(const token *name) {
        return make_unique<Arg>(tok_loc(name), ctx_.enterNameUTF8(name->string()));
    }

    unique_ptr<Node> args(const token *begin, vector<unique_ptr<Node>> args, const token *end, bool check_args) {
        if (begin == nullptr && args.size() == 0 && end == nullptr)
            return nullptr;
        return make_unique<Args>(collection_loc(begin, args, end), move(args));
    }

    unique_ptr<Node> array(const token *begin, vector<unique_ptr<Node>> elements, const token *end) {
        return make_unique<Array>(collection_loc(begin, elements, end), move(elements));
    }

    unique_ptr<Node> assign(unique_ptr<Node> lhs, const token *eql, unique_ptr<Node> rhs) {
        Loc loc = loc_join(lhs->loc, rhs->loc);

        if (Send *s = dynamic_cast<Send *>(lhs.get())) {
            s->args.push_back(move(rhs));
            return make_unique<Send>(loc, move(s->receiver), s->method, move(s->args));
        } else if (CSend *s = dynamic_cast<CSend *>(lhs.get())) {
            s->args.push_back(move(rhs));
            return make_unique<CSend>(loc, move(s->receiver), s->method, move(s->args));
        } else if (LVarLhs *l = dynamic_cast<LVarLhs *>(lhs.get())) {
            return make_unique<LVarAsgn>(loc, l->name, move(rhs));
        } else if (ConstLhs *c = dynamic_cast<ConstLhs *>(lhs.get())) {
            return make_unique<ConstAsgn>(loc, move(c->scope), c->name, move(rhs));
        } else if (CVarLhs *c = dynamic_cast<CVarLhs *>(lhs.get())) {
            return make_unique<CVarAsgn>(loc, c->name, move(rhs));
        } else if (IVarLhs *c = dynamic_cast<IVarLhs *>(lhs.get())) {
            return make_unique<IVarAsgn>(loc, c->name, move(rhs));
        } else if (GVarLhs *c = dynamic_cast<GVarLhs *>(lhs.get())) {
            return make_unique<GVarAsgn>(loc, c->name, move(rhs));
        }
        BUILDER_UNIMPLEMENTED();
    }

    unique_ptr<Node> assignable(unique_ptr<Node> node) {
        if (Ident *id = dynamic_cast<Ident *>(node.get())) {
            auto &name = id->name.name(ctx_);
            driver_->lex.declare(name.toString(ctx_));
            return make_unique<LVarLhs>(id->loc, id->name);
        } else if (IVar *iv = dynamic_cast<IVar *>(node.get())) {
            return make_unique<IVarLhs>(iv->loc, iv->name);
        } else if (Const *c = dynamic_cast<Const *>(node.get())) {
            return make_unique<ConstLhs>(c->loc, move(c->scope), move(c->name));
        }
        BUILDER_UNIMPLEMENTED();
    }

    unique_ptr<Node> associate(const token *begin, vector<unique_ptr<Node>> pairs, const token *end) {
        return make_unique<Hash>(collection_loc(begin, pairs, end), move(pairs));
    }

    unique_ptr<Node> attr_asgn(unique_ptr<Node> receiver, const token *dot, const token *selector) {
        BUILDER_UNIMPLEMENTED();
    }

    unique_ptr<Node> back_ref(const token *tok) {
        BUILDER_UNIMPLEMENTED();
    }

    unique_ptr<Node> begin(const token *begin, unique_ptr<Node> body, const token *end) {
        Loc loc;
        if (begin != nullptr)
            loc = loc_join(tok_loc(begin), tok_loc(end));
        else
            loc = body->loc;

        if (body == nullptr) {
            return make_unique<Begin>(loc, vector<unique_ptr<Node>>());
        }
        if (Begin *b = dynamic_cast<Begin *>(body.get()))
            return body;
        if (Mlhs *m = dynamic_cast<Mlhs *>(body.get()))
            return body;
        vector<unique_ptr<Node>> stmts;
        stmts.push_back(move(body));
        return make_unique<Begin>(loc, move(stmts));
    }

    unique_ptr<Node> begin_body(unique_ptr<Node> body, vector<unique_ptr<Node>> rescue_bodies, const token *else_tok,
                                unique_ptr<Node> else_, const token *ensure_tok, unique_ptr<Node> ensure) {
        if (rescue_bodies.size() > 0) {
            if (else_ == nullptr) {
                body = make_unique<Rescue>(loc_join(maybe_loc(body), rescue_bodies.back()->loc), move(body),
                                           move(rescue_bodies), nullptr);
            } else {
                body = make_unique<Rescue>(loc_join(maybe_loc(body), else_->loc), move(body), move(rescue_bodies),
                                           move(else_));
            }
        } else if (else_ != nullptr) {
            // TODO: We're losing the source-level information that there was an
            // `else` here.
            vector<unique_ptr<Node>> stmts;
            stmts.push_back(move(body));
            stmts.push_back(move(else_));
            body = make_unique<Begin>(collection_loc(stmts), move(stmts));
        }

        if (ensure_tok != nullptr) {
            Loc loc;
            if (body != nullptr) {
                loc = body->loc;
            } else {
                loc = tok_loc(ensure_tok);
            }
            loc = loc_join(loc, maybe_loc(ensure));
            body = make_unique<Ensure>(loc, move(body), move(ensure));
        }

        return body;
    }

    unique_ptr<Node> begin_keyword(const token *begin, unique_ptr<Node> body, const token *end) {
        BUILDER_UNIMPLEMENTED();
    }

    unique_ptr<Node> binary_op(unique_ptr<Node> receiver, const token *oper, unique_ptr<Node> arg) {
        Loc loc = loc_join(receiver->loc, arg->loc);

        vector<unique_ptr<Node>> args;
        args.push_back(move(arg));

        return make_unique<Send>(loc, move(receiver), ctx_.enterNameUTF8(oper->string()), move(args));
    }

    unique_ptr<Node> block(unique_ptr<Node> method_call, const token *begin, unique_ptr<Node> args,
                           unique_ptr<Node> body, const token *end) {
        if (Yield *y = dynamic_cast<Yield *>(method_call.get())) {
            error(ruby_parser::dclass::BlockGivenToYield, y->loc);
            return make_unique<Yield>(y->loc, vector<unique_ptr<Node>>());
        }

        vector<unique_ptr<Node>> *callargs = nullptr;
        if (Send *s = dynamic_cast<Send *>(method_call.get())) {
            callargs = &s->args;
        }
        if (CSend *s = dynamic_cast<CSend *>(method_call.get())) {
            callargs = &s->args;
        }
        if (Super *s = dynamic_cast<Super *>(method_call.get())) {
            callargs = &s->args;
        }
        if (callargs != nullptr && callargs->size() > 0) {
            if (BlockPass *bp = dynamic_cast<BlockPass *>(callargs->back().get()))
                error(ruby_parser::dclass::BlockAndBlockarg, bp->loc);
        }

        Node &n = *method_call;
        const std::type_info &ty = typeid(n);
        if (ty == typeid(Send) || ty == typeid(CSend) || ty == typeid(Super) || ty == typeid(ZSuper) ||
            ty == typeid(Lambda)) {
            return make_unique<Block>(loc_join(method_call->loc, tok_loc(end)), move(method_call), move(args),
                                      move(body));
        }

        BUILDER_UNIMPLEMENTED();
    }

    unique_ptr<Node> block_pass(const token *amper, unique_ptr<Node> arg) {
        return make_unique<BlockPass>(loc_join(tok_loc(amper), arg->loc), move(arg));
    }

    unique_ptr<Node> blockarg(const token *amper, const token *name) {
        BUILDER_UNIMPLEMENTED();
    }

    unique_ptr<Node> call_lambda(const token *lambda) {
        BUILDER_UNIMPLEMENTED();
    }

    unique_ptr<Node> call_method(unique_ptr<Node> receiver, const token *dot, const token *selector,
                                 const token *lparen, vector<unique_ptr<Node>> args, const token *rparen) {
        Loc selector_loc, start_loc;
        if (selector != nullptr)
            selector_loc = tok_loc(selector);
        else
            selector_loc = tok_loc(dot);
        if (receiver == nullptr)
            start_loc = selector_loc;
        else
            start_loc = receiver->loc;

        Loc loc;
        if (rparen != nullptr)
            loc = loc_join(start_loc, tok_loc(rparen));
        else if (args.size() > 0)
            loc = loc_join(start_loc, args.back()->loc);
        else
            loc = loc_join(start_loc, selector_loc);

        NameRef method;
        if (selector == nullptr)
            method = ctx_.enterNameUTF8(UTF8Desc{"call", (int)std::strlen("call")});
        else
            method = ctx_.enterNameUTF8(selector->string());

        if (dot && dot->string() == "&.")
            return make_unique<CSend>(loc, move(receiver), method, move(args));
        else
            return make_unique<Send>(loc, move(receiver), method, move(args));
    }

    unique_ptr<Node> case_(const token *case_, unique_ptr<Node> expr, vector<unique_ptr<Node>> when_bodies,
                           const token *else_tok, unique_ptr<Node> else_body, const token *end) {
        BUILDER_UNIMPLEMENTED();
    }

    unique_ptr<Node> character(const token *char_) {
        BUILDER_UNIMPLEMENTED();
    }

    unique_ptr<Node> complex(const token *tok) {
        BUILDER_UNIMPLEMENTED();
    }

    unique_ptr<Node> compstmt(vector<unique_ptr<Node>> nodes) {
        switch (nodes.size()) {
            case 0:
                return nullptr;
            case 1:
                return move(nodes.back());
            default:
                return make_unique<Begin>(collection_loc(nodes), move(nodes));
        }
    }

    unique_ptr<Node> condition(const token *cond_tok, unique_ptr<Node> cond, const token *then,
                               unique_ptr<Node> if_true, const token *else_, unique_ptr<Node> if_false,
                               const token *end) {
        Loc loc = loc_join(tok_loc(cond_tok), cond->loc);
        if (then != nullptr)
            loc = loc_join(loc, tok_loc(then));
        if (if_true != nullptr)
            loc = loc_join(loc, if_true->loc);
        if (else_ != nullptr)
            loc = loc_join(loc, tok_loc(else_));
        if (if_false != nullptr)
            loc = loc_join(loc, if_false->loc);
        if (end != nullptr)
            loc = loc_join(loc, tok_loc(end));
        return make_unique<If>(loc, transform_condition(move(cond)), move(if_true), move(if_false));
    }

    unique_ptr<Node> condition_mod(unique_ptr<Node> if_true, unique_ptr<Node> if_false, unique_ptr<Node> cond) {
        Loc loc = cond->loc;
        if (if_true != nullptr)
            loc = loc_join(loc, if_true->loc);
        else
            loc = loc_join(loc, if_false->loc);
        return make_unique<If>(loc, transform_condition(move(cond)), move(if_true), move(if_false));
    }

    unique_ptr<Node> const_(const token *name) {
        return make_unique<Const>(tok_loc(name), nullptr, ctx_.enterNameUTF8(name->string()));
    }

    unique_ptr<Node> const_fetch(unique_ptr<Node> scope, const token *colon, const token *name) {
        return make_unique<Const>(loc_join(scope->loc, tok_loc(name)), move(scope), ctx_.enterNameUTF8(name->string()));
    }

    unique_ptr<Node> const_global(const token *colon, const token *name) {
        return make_unique<Const>(loc_join(tok_loc(colon), tok_loc(name)), make_unique<Cbase>(tok_loc(colon)),
                                  ctx_.enterNameUTF8(name->string()));
    }

    unique_ptr<Node> const_op_assignable(unique_ptr<Node> node) {
        BUILDER_UNIMPLEMENTED();
    }

    unique_ptr<Node> cvar(const token *tok) {
        BUILDER_UNIMPLEMENTED();
    }

    unique_ptr<Node> dedent_string(unique_ptr<Node> node, size_t dedent_level) {
        // TODO: implement dedenting for dedent_level != 0
        Error::check(dedent_level == 0);
        return node;
    }

    unique_ptr<Node> def_class(const token *class_, unique_ptr<Node> name, const token *lt_,
                               unique_ptr<Node> superclass, unique_ptr<Node> body, const token *end_) {
        return make_unique<Class>(tok_loc(class_, end_), move(name), move(superclass), move(body));
    }

    unique_ptr<Node> def_method(const token *def, const token *name, unique_ptr<Node> args, unique_ptr<Node> body,
                                const token *end) {
        return make_unique<DefMethod>(tok_loc(def, end), ctx_.enterNameUTF8(name->string()), move(args), move(body));
    }

    unique_ptr<Node> def_module(const token *module, unique_ptr<Node> name, unique_ptr<Node> body, const token *end_) {
        return make_unique<Module>(tok_loc(module, end_), move(name), move(body));
    }

    unique_ptr<Node> def_sclass(const token *class_, const token *lshft_, unique_ptr<Node> expr, unique_ptr<Node> body,
                                const token *end_) {
        BUILDER_UNIMPLEMENTED();
    }

    unique_ptr<Node> def_singleton(const token *def, unique_ptr<Node> definee, const token *dot, const token *name,
                                   unique_ptr<Node> args, unique_ptr<Node> body, const token *end) {
        BUILDER_UNIMPLEMENTED();
    }

    unique_ptr<Node> encoding_literal(const token *tok) {
        BUILDER_UNIMPLEMENTED();
    }

    unique_ptr<Node> false_(const token *tok) {
        BUILDER_UNIMPLEMENTED();
    }

    unique_ptr<Node> file_literal(const token *tok) {
        return make_unique<FileLiteral>(tok_loc(tok));
    }

    unique_ptr<Node> float_(const token *tok) {
        BUILDER_UNIMPLEMENTED();
    }

    unique_ptr<Node> float_complex(const token *tok) {
        BUILDER_UNIMPLEMENTED();
    }

    unique_ptr<Node> for_(const token *for_, unique_ptr<Node> iterator, const token *in_, unique_ptr<Node> iteratee,
                          const token *do_, unique_ptr<Node> body, const token *end) {
        BUILDER_UNIMPLEMENTED();
    }

    unique_ptr<Node> gvar(const token *tok) {
        BUILDER_UNIMPLEMENTED();
    }

    unique_ptr<Node> ident(const token *tok) {
        return make_unique<Ident>(tok_loc(tok), ctx_.enterNameUTF8(tok->string()));
    }

    unique_ptr<Node> index(unique_ptr<Node> receiver, const token *lbrack, vector<unique_ptr<Node>> indexes,
                           const token *rbrack) {
        auto meth = ctx_.enterNameUTF8((std::string) "[]");
        return make_unique<Send>(loc_join(receiver->loc, tok_loc(rbrack)), move(receiver), meth, move(indexes));
    }

    unique_ptr<Node> index_asgn(unique_ptr<Node> receiver, const token *lbrack, vector<unique_ptr<Node>> indexes,
                                const token *rbrack) {
        BUILDER_UNIMPLEMENTED();
    }

    unique_ptr<Node> integer(const token *tok) {
        return make_unique<Integer>(tok_loc(tok), tok->string());
    }

    unique_ptr<Node> ivar(const token *tok) {
        return make_unique<IVar>(tok_loc(tok), ctx_.enterNameUTF8(tok->string()));
    }

    unique_ptr<Node> keyword_break(const token *keyword, const token *lparen, vector<unique_ptr<Node>> args,
                                   const token *rparen) {
        BUILDER_UNIMPLEMENTED();
    }

    unique_ptr<Node> keyword_defined(const token *keyword, unique_ptr<Node> arg) {
        BUILDER_UNIMPLEMENTED();
    }

    unique_ptr<Node> keyword_next(const token *keyword, const token *lparen, vector<unique_ptr<Node>> args,
                                  const token *rparen) {
        return make_unique<Next>(loc_join(tok_loc(keyword), collection_loc(lparen, args, rparen)), move(args));
    }

    unique_ptr<Node> keyword_redo(const token *keyword) {
        return make_unique<Redo>(tok_loc(keyword));
    }

    unique_ptr<Node> keyword_retry(const token *keyword) {
        return make_unique<Retry>(tok_loc(keyword));
    }

    unique_ptr<Node> keyword_return(const token *keyword, const token *lparen, vector<unique_ptr<Node>> args,
                                    const token *rparen) {
        Loc loc = loc_join(tok_loc(keyword), collection_loc(lparen, args, rparen));
        return make_unique<Return>(loc, move(args));
    }

    unique_ptr<Node> keyword_super(const token *keyword, const token *lparen, vector<unique_ptr<Node>> args,
                                   const token *rparen) {
        Loc loc = tok_loc(keyword);
        Loc argloc = collection_loc(lparen, args, rparen);
        if (!argloc.is_none())
            loc = loc_join(loc, argloc);
        return make_unique<Super>(loc, move(args));
    }

    unique_ptr<Node> keyword_yield(const token *keyword, const token *lparen, vector<unique_ptr<Node>> args,
                                   const token *rparen) {
        Loc loc = loc_join(tok_loc(keyword), collection_loc(lparen, args, rparen));
        if (args.size() > 0 && dynamic_cast<BlockPass *>(args.back().get()) != nullptr) {
            error(ruby_parser::dclass::BlockGivenToYield, loc);
        }
        return make_unique<Yield>(loc, move(args));
    }

    unique_ptr<Node> keyword_zsuper(const token *keyword) {
        BUILDER_UNIMPLEMENTED();
    }

    unique_ptr<Node> kwarg(const token *name) {
        BUILDER_UNIMPLEMENTED();
    }

    unique_ptr<Node> kwoptarg(const token *name, unique_ptr<Node> value) {
        return make_unique<Kwoptarg>(loc_join(tok_loc(name), value->loc), ctx_.enterNameUTF8(name->string()),
                                     move(value));
    }

    unique_ptr<Node> kwrestarg(const token *dstar, const token *name) {
        BUILDER_UNIMPLEMENTED();
    }

    unique_ptr<Node> kwsplat(const token *dstar, unique_ptr<Node> arg) {
        BUILDER_UNIMPLEMENTED();
    }

    unique_ptr<Node> line_literal(const token *tok) {
        BUILDER_UNIMPLEMENTED();
    }

    unique_ptr<Node> logical_and(unique_ptr<Node> lhs, const token *op, unique_ptr<Node> rhs) {
        return make_unique<And>(loc_join(lhs->loc, rhs->loc), move(lhs), move(rhs));
    }

    unique_ptr<Node> logical_or(unique_ptr<Node> lhs, const token *op, unique_ptr<Node> rhs) {
        return make_unique<Or>(loc_join(lhs->loc, rhs->loc), move(lhs), move(rhs));
    }

    unique_ptr<Node> loop_until(const token *keyword, unique_ptr<Node> cond, const token *do_, unique_ptr<Node> body,
                                const token *end) {
        BUILDER_UNIMPLEMENTED();
    }

    unique_ptr<Node> loop_until_mod(unique_ptr<Node> body, unique_ptr<Node> cond) {
        BUILDER_UNIMPLEMENTED();
    }

    unique_ptr<Node> loop_while(const token *keyword, unique_ptr<Node> cond, const token *do_, unique_ptr<Node> body,
                                const token *end) {
        BUILDER_UNIMPLEMENTED();
    }

    unique_ptr<Node> loop_while_mod(unique_ptr<Node> body, unique_ptr<Node> cond) {
        BUILDER_UNIMPLEMENTED();
    }

    unique_ptr<Node> match_op(unique_ptr<Node> receiver, const token *oper, unique_ptr<Node> arg) {
        BUILDER_UNIMPLEMENTED();
    }

    unique_ptr<Node> multi_assign(unique_ptr<Node> mlhs, unique_ptr<Node> rhs) {
        return make_unique<Masgn>(loc_join(mlhs->loc, rhs->loc), move(mlhs), move(rhs));
    }

    unique_ptr<Node> multi_lhs(const token *begin, vector<unique_ptr<Node>> items, const token *end) {
        return make_unique<Mlhs>(collection_loc(begin, items, end), move(items));
    }

    unique_ptr<Node> multi_lhs1(const token *begin, unique_ptr<Node> item, const token *end) {
        BUILDER_UNIMPLEMENTED();
    }

    unique_ptr<Node> negate(const token *uminus, unique_ptr<Node> numeric) {
        Loc loc = loc_join(tok_loc(uminus), numeric->loc);
        if (Integer *i = dynamic_cast<Integer *>(numeric.get()))
            return make_unique<Integer>(loc, "-" + i->val);
        if (Float *i = dynamic_cast<Float *>(numeric.get()))
            return make_unique<Float>(loc, "-" + i->val);
        Error::raise("unexpected numeric type");
    }

    unique_ptr<Node> nil(const token *tok) {
        return make_unique<Nil>(tok_loc(tok));
    }

    unique_ptr<Node> not_op(const token *not_, const token *begin, unique_ptr<Node> receiver, const token *end) {
        const char *meth = "!";
        auto bang = ctx_.enterNameUTF8(UTF8Desc{meth, (int)std::strlen(meth)});
        if (receiver != nullptr) {
            Loc loc;
            if (end != nullptr)
                loc = loc_join(tok_loc(not_), tok_loc(end));
            else
                loc = loc_join(tok_loc(not_), receiver->loc);
            return make_unique<Send>(loc, move(receiver), bang, vector<unique_ptr<Node>>());
        }

        DEBUG_ONLY(Error::check(begin != nullptr && end != nullptr));
        auto body = make_unique<Begin>(loc_join(tok_loc(begin), tok_loc(end)), vector<unique_ptr<Node>>());
        return make_unique<Send>(loc_join(tok_loc(not_), body->loc), move(body), bang, vector<unique_ptr<Node>>());
    }

    unique_ptr<Node> nth_ref(const token *tok) {
        BUILDER_UNIMPLEMENTED();
    }

    unique_ptr<Node> op_assign(unique_ptr<Node> lhs, const token *op, unique_ptr<Node> rhs) {
        if (dynamic_cast<Backref *>(lhs.get()) != nullptr || dynamic_cast<NthRef *>(lhs.get()) != nullptr)
            error(ruby_parser::dclass::BackrefAssignment, lhs->loc);

        if (op->string() == "&&")
            return make_unique<AndAsgn>(loc_join(lhs->loc, rhs->loc), move(lhs), move(rhs));
        if (op->string() == "||")
            return make_unique<OrAsgn>(loc_join(lhs->loc, rhs->loc), move(lhs), move(rhs));
        return make_unique<OpAsgn>(loc_join(lhs->loc, rhs->loc), move(lhs), ctx_.enterNameUTF8(op->string()),
                                   move(rhs));
    }

    unique_ptr<Node> optarg_(const token *name, const token *eql, unique_ptr<Node> value) {
        BUILDER_UNIMPLEMENTED();
    }

    unique_ptr<Node> pair(unique_ptr<Node> key, const token *assoc, unique_ptr<Node> value) {
        BUILDER_UNIMPLEMENTED();
    }

    unique_ptr<Node> pair_keyword(const token *key, unique_ptr<Node> value) {
        return make_unique<Pair>(loc_join(tok_loc(key), value->loc), make_unique<Symbol>(tok_loc(key), key->string()),
                                 move(value));
    }

    unique_ptr<Node> pair_quoted(const token *begin, vector<unique_ptr<Node>> parts, const token *end,
                                 unique_ptr<Node> value) {
        BUILDER_UNIMPLEMENTED();
    }

    unique_ptr<Node> postexe(const token *begin, unique_ptr<Node> node, const token *rbrace) {
        BUILDER_UNIMPLEMENTED();
    }

    unique_ptr<Node> preexe(const token *begin, unique_ptr<Node> node, const token *rbrace) {
        BUILDER_UNIMPLEMENTED();
    }

    unique_ptr<Node> procarg0(unique_ptr<Node> arg) {
        return arg;
    }

    unique_ptr<Node> prototype(unique_ptr<Node> genargs, unique_ptr<Node> args, unique_ptr<Node> return_type) {
        BUILDER_UNIMPLEMENTED();
    }

    unique_ptr<Node> range_exclusive(unique_ptr<Node> lhs, const token *oper, unique_ptr<Node> rhs) {
        return make_unique<ERange>(loc_join(lhs->loc, rhs->loc), move(lhs), move(rhs));
    }

    unique_ptr<Node> range_inclusive(unique_ptr<Node> lhs, const token *oper, unique_ptr<Node> rhs) {
        return make_unique<IRange>(loc_join(lhs->loc, rhs->loc), move(lhs), move(rhs));
    }

    unique_ptr<Node> rational(const token *tok) {
        BUILDER_UNIMPLEMENTED();
    }

    unique_ptr<Node> rational_complex(const token *tok) {
        BUILDER_UNIMPLEMENTED();
    }

    unique_ptr<Node> regexp_compose(const token *begin, vector<unique_ptr<Node>> parts, const token *end,
                                    unique_ptr<Node> options) {
        Loc loc = loc_join(loc_join(tok_loc(begin), tok_loc(end)), maybe_loc(options));
        return make_unique<Regexp>(loc, move(parts), move(options));
    }

    unique_ptr<Node> regexp_options(const token *regopt) {
        return make_unique<Regopt>(tok_loc(regopt), regopt->string());
    }

    unique_ptr<Node> rescue_body(const token *rescue, unique_ptr<Node> exc_list, const token *assoc,
                                 unique_ptr<Node> exc_var, const token *then, unique_ptr<Node> body) {
        BUILDER_UNIMPLEMENTED();
    }

    unique_ptr<Node> restarg(const token *star, const token *name) {
        BUILDER_UNIMPLEMENTED();
    }

    unique_ptr<Node> self_(const token *tok) {
        BUILDER_UNIMPLEMENTED();
    }

    unique_ptr<Node> shadowarg(const token *name) {
        BUILDER_UNIMPLEMENTED();
    }

    unique_ptr<Node> splat(const token *star, unique_ptr<Node> arg) {
        BUILDER_UNIMPLEMENTED();
    }

    unique_ptr<Node> string(const token *string_) {
        return make_unique<String>(tok_loc(string_), string_->string());
    }

    unique_ptr<Node> string_compose(const token *begin, vector<unique_ptr<Node>> parts, const token *end) {
        Loc loc = collection_loc(begin, parts, end);
        return make_unique<DString>(loc, move(parts));
    }

    unique_ptr<Node> string_internal(const token *string_) {
        return make_unique<String>(tok_loc(string_), string_->string());
    }

    unique_ptr<Node> symbol(const token *symbol) {
        return make_unique<Symbol>(tok_loc(symbol), symbol->string());
    }

    unique_ptr<Node> symbol_compose(const token *begin, vector<unique_ptr<Node>> parts, const token *end) {
        BUILDER_UNIMPLEMENTED();
    }

    unique_ptr<Node> symbol_internal(const token *symbol) {
        BUILDER_UNIMPLEMENTED();
    }

    unique_ptr<Node> symbols_compose(const token *begin, vector<unique_ptr<Node>> parts, const token *end) {
        BUILDER_UNIMPLEMENTED();
    }

    unique_ptr<Node> ternary(unique_ptr<Node> cond, const token *question, unique_ptr<Node> if_true, const token *colon,
                             unique_ptr<Node> if_false) {
        BUILDER_UNIMPLEMENTED();
    }

    unique_ptr<Node> tr_any(const token *special) {
        BUILDER_UNIMPLEMENTED();
    }

    unique_ptr<Node> tr_arg_instance(unique_ptr<Node> base, vector<unique_ptr<Node>> types, const token *end) {
        BUILDER_UNIMPLEMENTED();
    }

    unique_ptr<Node> tr_array(const token *begin, unique_ptr<Node> type_, const token *end) {
        BUILDER_UNIMPLEMENTED();
    }

    unique_ptr<Node> tr_cast(const token *begin, unique_ptr<Node> expr, const token *colon, unique_ptr<Node> type_,
                             const token *end) {
        BUILDER_UNIMPLEMENTED();
    }

    unique_ptr<Node> tr_class(const token *special) {
        BUILDER_UNIMPLEMENTED();
    }

    unique_ptr<Node> tr_consubtype(unique_ptr<Node> sub, unique_ptr<Node> super_) {
        BUILDER_UNIMPLEMENTED();
    }

    unique_ptr<Node> tr_conunify(unique_ptr<Node> a, unique_ptr<Node> b) {
        BUILDER_UNIMPLEMENTED();
    }

    unique_ptr<Node> tr_cpath(unique_ptr<Node> cpath) {
        BUILDER_UNIMPLEMENTED();
    }

    unique_ptr<Node> tr_genargs(const token *begin, vector<unique_ptr<Node>> genargs,
                                vector<unique_ptr<Node>> constraints, const token *end) {
        BUILDER_UNIMPLEMENTED();
    }

    unique_ptr<Node> tr_gendecl(unique_ptr<Node> cpath, const token *begin, vector<unique_ptr<Node>> genargs,
                                vector<unique_ptr<Node>> constraints, const token *end) {
        BUILDER_UNIMPLEMENTED();
    }

    unique_ptr<Node> tr_gendeclarg(const token *tok, unique_ptr<Node> constraint) {
        BUILDER_UNIMPLEMENTED();
    }

    unique_ptr<Node> tr_geninst(unique_ptr<Node> cpath, const token *begin, vector<unique_ptr<Node>> genargs,
                                const token *end) {
        BUILDER_UNIMPLEMENTED();
    }

    unique_ptr<Node> tr_hash(const token *begin, unique_ptr<Node> key_type, const token *assoc,
                             unique_ptr<Node> value_type, const token *end) {
        BUILDER_UNIMPLEMENTED();
    }

    unique_ptr<Node> tr_instance(const token *special) {
        BUILDER_UNIMPLEMENTED();
    }

    unique_ptr<Node> tr_ivardecl(const token *name, unique_ptr<Node> type_) {
        BUILDER_UNIMPLEMENTED();
    }

    unique_ptr<Node> tr_nil(const token *nil) {
        BUILDER_UNIMPLEMENTED();
    }

    unique_ptr<Node> tr_nillable(const token *tilde, unique_ptr<Node> type_) {
        BUILDER_UNIMPLEMENTED();
    }

    unique_ptr<Node> tr_or(unique_ptr<Node> a, unique_ptr<Node> b) {
        BUILDER_UNIMPLEMENTED();
    }

    unique_ptr<Node> tr_proc(const token *begin, unique_ptr<Node> args, const token *end) {
        BUILDER_UNIMPLEMENTED();
    }

    unique_ptr<Node> tr_self(const token *special) {
        BUILDER_UNIMPLEMENTED();
    }

    unique_ptr<Node> tr_tuple(const token *begin, vector<unique_ptr<Node>> types, const token *end) {
        BUILDER_UNIMPLEMENTED();
    }

    unique_ptr<Node> true_(const token *tok) {
        BUILDER_UNIMPLEMENTED();
    }

    unique_ptr<Node> typed_arg(unique_ptr<Node> type_, unique_ptr<Node> arg) {
        BUILDER_UNIMPLEMENTED();
    }

    unique_ptr<Node> unary_op(const token *oper, unique_ptr<Node> receiver) {
        BUILDER_UNIMPLEMENTED();
    }

    unique_ptr<Node> undef_method(const token *undef, vector<unique_ptr<Node>> name_list) {
        BUILDER_UNIMPLEMENTED();
    }

    unique_ptr<Node> when(const token *when, vector<unique_ptr<Node>> patterns, const token *then,
                          unique_ptr<Node> body) {
        BUILDER_UNIMPLEMENTED();
    }

    unique_ptr<Node> word(vector<unique_ptr<Node>> parts) {
        BUILDER_UNIMPLEMENTED();
    }

    unique_ptr<Node> words_compose(const token *begin, vector<unique_ptr<Node>> parts, const token *end) {
        BUILDER_UNIMPLEMENTED();
    }

    unique_ptr<Node> xstring_compose(const token *begin, vector<unique_ptr<Node>> parts, const token *end) {
        BUILDER_UNIMPLEMENTED();
    }
};

Builder::Builder(ContextBase &ctx, Result &r) : impl_(new Builder::Impl(ctx, r)) {}
Builder::~Builder() {}

}; // namespace parser
}; // namespace ruby_typer

namespace {

using ruby_typer::parser::Builder;
using ruby_typer::parser::Node;

Builder::Impl *cast_builder(self_ptr builder) {
    return const_cast<Builder::Impl *>(reinterpret_cast<const Builder::Impl *>(builder));
}

unique_ptr<Node> cast_node(foreign_ptr node) {
    return unique_ptr<Node>(const_cast<Node *>(reinterpret_cast<const Node *>(node)));
}

vector<unique_ptr<Node>> convert_node_list(const node_list *cargs) {
    vector<unique_ptr<Node>> out;
    if (cargs == nullptr)
        return out;

    node_list *args = const_cast<node_list *>(cargs);
    for (int i = 0; i < args->size(); i++) {
        out.push_back(cast_node(args->at(i)));
    }
    return out;
}

foreign_ptr accessible(self_ptr builder, foreign_ptr node) {
    return cast_builder(builder)->accessible(cast_node(node)).release();
}

foreign_ptr alias(self_ptr builder, const token *alias, foreign_ptr to, foreign_ptr from) {
    return cast_builder(builder)->alias(alias, cast_node(to), cast_node(from)).release();
}

foreign_ptr arg(self_ptr builder, const token *name) {
    return cast_builder(builder)->arg(name).release();
}

foreign_ptr args(self_ptr builder, const token *begin, const node_list *args, const token *end, bool check_args) {
    return cast_builder(builder)->args(begin, convert_node_list(args), end, check_args).release();
}

foreign_ptr array(self_ptr builder, const token *begin, const node_list *elements, const token *end) {
    return cast_builder(builder)->array(begin, convert_node_list(elements), end).release();
}

foreign_ptr assign(self_ptr builder, foreign_ptr lhs, const token *eql, foreign_ptr rhs) {
    return cast_builder(builder)->assign(cast_node(lhs), eql, cast_node(rhs)).release();
}

foreign_ptr assignable(self_ptr builder, foreign_ptr node) {
    return cast_builder(builder)->assignable(cast_node(node)).release();
}

foreign_ptr associate(self_ptr builder, const token *begin, const node_list *pairs, const token *end) {
    return cast_builder(builder)->associate(begin, convert_node_list(pairs), end).release();
}

foreign_ptr attr_asgn(self_ptr builder, foreign_ptr receiver, const token *dot, const token *selector) {
    return cast_builder(builder)->attr_asgn(cast_node(receiver), dot, selector).release();
}

foreign_ptr back_ref(self_ptr builder, const token *tok) {
    return cast_builder(builder)->back_ref(tok).release();
}

foreign_ptr begin(self_ptr builder, const token *begin, foreign_ptr body, const token *end) {
    return cast_builder(builder)->begin(begin, cast_node(body), end).release();
}

foreign_ptr begin_body(self_ptr builder, foreign_ptr body, const node_list *rescue_bodies, const token *else_tok,
                       foreign_ptr else_, const token *ensure_tok, foreign_ptr ensure) {
    return cast_builder(builder)
        ->begin_body(cast_node(body), convert_node_list(rescue_bodies), else_tok, cast_node(else_), ensure_tok,
                     cast_node(ensure))
        .release();
}

foreign_ptr begin_keyword(self_ptr builder, const token *begin, foreign_ptr body, const token *end) {
    return cast_builder(builder)->begin_keyword(begin, cast_node(body), end).release();
}

foreign_ptr binary_op(self_ptr builder, foreign_ptr receiver, const token *oper, foreign_ptr arg) {
    return cast_builder(builder)->binary_op(cast_node(receiver), oper, cast_node(arg)).release();
}

foreign_ptr block(self_ptr builder, foreign_ptr method_call, const token *begin, foreign_ptr args, foreign_ptr body,
                  const token *end) {
    return cast_builder(builder)->block(cast_node(method_call), begin, cast_node(args), cast_node(body), end).release();
}

foreign_ptr block_pass(self_ptr builder, const token *amper, foreign_ptr arg) {
    return cast_builder(builder)->block_pass(amper, cast_node(arg)).release();
}

foreign_ptr blockarg(self_ptr builder, const token *amper, const token *name) {
    return cast_builder(builder)->blockarg(amper, name).release();
}

foreign_ptr call_lambda(self_ptr builder, const token *lambda) {
    return cast_builder(builder)->call_lambda(lambda).release();
}

foreign_ptr call_method(self_ptr builder, foreign_ptr receiver, const token *dot, const token *selector,
                        const token *lparen, const node_list *args, const token *rparen) {
    return cast_builder(builder)
        ->call_method(cast_node(receiver), dot, selector, lparen, convert_node_list(args), rparen)
        .release();
}

foreign_ptr case_(self_ptr builder, const token *case_, foreign_ptr expr, const node_list *when_bodies,
                  const token *else_tok, foreign_ptr else_body, const token *end) {
    return cast_builder(builder)
        ->case_(case_, cast_node(expr), convert_node_list(when_bodies), else_tok, cast_node(else_body), end)
        .release();
}

foreign_ptr character(self_ptr builder, const token *char_) {
    return cast_builder(builder)->character(char_).release();
}

foreign_ptr complex(self_ptr builder, const token *tok) {
    return cast_builder(builder)->complex(tok).release();
}

foreign_ptr compstmt(self_ptr builder, const node_list *node) {
    return cast_builder(builder)->compstmt(convert_node_list(node)).release();
}

foreign_ptr condition(self_ptr builder, const token *cond_tok, foreign_ptr cond, const token *then, foreign_ptr if_true,
                      const token *else_, foreign_ptr if_false, const token *end) {
    return cast_builder(builder)
        ->condition(cond_tok, cast_node(cond), then, cast_node(if_true), else_, cast_node(if_false), end)
        .release();
}

foreign_ptr condition_mod(self_ptr builder, foreign_ptr if_true, foreign_ptr if_false, foreign_ptr cond) {
    return cast_builder(builder)->condition_mod(cast_node(if_true), cast_node(if_false), cast_node(cond)).release();
}

foreign_ptr const_(self_ptr builder, const token *name) {
    return cast_builder(builder)->const_(name).release();
}

foreign_ptr const_fetch(self_ptr builder, foreign_ptr scope, const token *colon, const token *name) {
    return cast_builder(builder)->const_fetch(cast_node(scope), colon, name).release();
}

foreign_ptr const_global(self_ptr builder, const token *colon, const token *name) {
    return cast_builder(builder)->const_global(colon, name).release();
}

foreign_ptr const_op_assignable(self_ptr builder, foreign_ptr node) {
    return cast_builder(builder)->const_op_assignable(cast_node(node)).release();
}

foreign_ptr cvar(self_ptr builder, const token *tok) {
    return cast_builder(builder)->cvar(tok).release();
}

foreign_ptr dedent_string(self_ptr builder, foreign_ptr node, size_t dedent_level) {
    return cast_builder(builder)->dedent_string(cast_node(node), dedent_level).release();
}

foreign_ptr def_class(self_ptr builder, const token *class_, foreign_ptr name, const token *lt_, foreign_ptr superclass,
                      foreign_ptr body, const token *end_) {
    return cast_builder(builder)
        ->def_class(class_, cast_node(name), lt_, cast_node(superclass), cast_node(body), end_)
        .release();
}

foreign_ptr def_method(self_ptr builder, const token *def, const token *name, foreign_ptr args, foreign_ptr body,
                       const token *end) {
    return cast_builder(builder)->def_method(def, name, cast_node(args), cast_node(body), end).release();
}

foreign_ptr def_module(self_ptr builder, const token *module, foreign_ptr name, foreign_ptr body, const token *end_) {
    return cast_builder(builder)->def_module(module, cast_node(name), cast_node(body), end_).release();
}

foreign_ptr def_sclass(self_ptr builder, const token *class_, const token *lshft_, foreign_ptr expr, foreign_ptr body,
                       const token *end_) {
    return cast_builder(builder)->def_sclass(class_, lshft_, cast_node(expr), cast_node(body), end_).release();
}

foreign_ptr def_singleton(self_ptr builder, const token *def, foreign_ptr definee, const token *dot, const token *name,
                          foreign_ptr args, foreign_ptr body, const token *end) {
    return cast_builder(builder)
        ->def_singleton(def, cast_node(definee), dot, name, cast_node(args), cast_node(body), end)
        .release();
}

foreign_ptr encoding_literal(self_ptr builder, const token *tok) {
    return cast_builder(builder)->encoding_literal(tok).release();
}

foreign_ptr false_(self_ptr builder, const token *tok) {
    return cast_builder(builder)->false_(tok).release();
}

foreign_ptr file_literal(self_ptr builder, const token *tok) {
    return cast_builder(builder)->file_literal(tok).release();
}

foreign_ptr float_(self_ptr builder, const token *tok) {
    return cast_builder(builder)->float_(tok).release();
}

foreign_ptr float_complex(self_ptr builder, const token *tok) {
    return cast_builder(builder)->float_complex(tok).release();
}

foreign_ptr for_(self_ptr builder, const token *for_, foreign_ptr iterator, const token *in_, foreign_ptr iteratee,
                 const token *do_, foreign_ptr body, const token *end) {
    return cast_builder(builder)
        ->for_(for_, cast_node(iterator), in_, cast_node(iteratee), do_, cast_node(body), end)
        .release();
}

foreign_ptr gvar(self_ptr builder, const token *tok) {
    return cast_builder(builder)->gvar(tok).release();
}

foreign_ptr ident(self_ptr builder, const token *tok) {
    return cast_builder(builder)->ident(tok).release();
}

foreign_ptr index(self_ptr builder, foreign_ptr receiver, const token *lbrack, const node_list *indexes,
                  const token *rbrack) {
    return cast_builder(builder)->index(cast_node(receiver), lbrack, convert_node_list(indexes), rbrack).release();
}

foreign_ptr index_asgn(self_ptr builder, foreign_ptr receiver, const token *lbrack, const node_list *indexes,
                       const token *rbrack) {
    return cast_builder(builder)->index_asgn(cast_node(receiver), lbrack, convert_node_list(indexes), rbrack).release();
}

foreign_ptr integer(self_ptr builder, const token *tok) {
    return cast_builder(builder)->integer(tok).release();
}

foreign_ptr ivar(self_ptr builder, const token *tok) {
    return cast_builder(builder)->ivar(tok).release();
}

foreign_ptr keyword_break(self_ptr builder, const token *keyword, const token *lparen, const node_list *args,
                          const token *rparen) {
    return cast_builder(builder)->keyword_break(keyword, lparen, convert_node_list(args), rparen).release();
}

foreign_ptr keyword_defined(self_ptr builder, const token *keyword, foreign_ptr arg) {
    return cast_builder(builder)->keyword_defined(keyword, cast_node(arg)).release();
}

foreign_ptr keyword_next(self_ptr builder, const token *keyword, const token *lparen, const node_list *args,
                         const token *rparen) {
    return cast_builder(builder)->keyword_next(keyword, lparen, convert_node_list(args), rparen).release();
}

foreign_ptr keyword_redo(self_ptr builder, const token *keyword) {
    return cast_builder(builder)->keyword_redo(keyword).release();
}

foreign_ptr keyword_retry(self_ptr builder, const token *keyword) {
    return cast_builder(builder)->keyword_retry(keyword).release();
}

foreign_ptr keyword_return(self_ptr builder, const token *keyword, const token *lparen, const node_list *args,
                           const token *rparen) {
    return cast_builder(builder)->keyword_return(keyword, lparen, convert_node_list(args), rparen).release();
}

foreign_ptr keyword_super(self_ptr builder, const token *keyword, const token *lparen, const node_list *args,
                          const token *rparen) {
    return cast_builder(builder)->keyword_super(keyword, lparen, convert_node_list(args), rparen).release();
}

foreign_ptr keyword_yield(self_ptr builder, const token *keyword, const token *lparen, const node_list *args,
                          const token *rparen) {
    return cast_builder(builder)->keyword_yield(keyword, lparen, convert_node_list(args), rparen).release();
}

foreign_ptr keyword_zsuper(self_ptr builder, const token *keyword) {
    return cast_builder(builder)->keyword_zsuper(keyword).release();
}

foreign_ptr kwarg(self_ptr builder, const token *name) {
    return cast_builder(builder)->kwarg(name).release();
}

foreign_ptr kwoptarg(self_ptr builder, const token *name, foreign_ptr value) {
    return cast_builder(builder)->kwoptarg(name, cast_node(value)).release();
}

foreign_ptr kwrestarg(self_ptr builder, const token *dstar, const token *name) {
    return cast_builder(builder)->kwrestarg(dstar, name).release();
}

foreign_ptr kwsplat(self_ptr builder, const token *dstar, foreign_ptr arg) {
    return cast_builder(builder)->kwsplat(dstar, cast_node(arg)).release();
}

foreign_ptr line_literal(self_ptr builder, const token *tok) {
    return cast_builder(builder)->line_literal(tok).release();
}

foreign_ptr logical_and(self_ptr builder, foreign_ptr lhs, const token *op, foreign_ptr rhs) {
    return cast_builder(builder)->logical_and(cast_node(lhs), op, cast_node(rhs)).release();
}

foreign_ptr logical_or(self_ptr builder, foreign_ptr lhs, const token *op, foreign_ptr rhs) {
    return cast_builder(builder)->logical_or(cast_node(lhs), op, cast_node(rhs)).release();
}

foreign_ptr loop_until(self_ptr builder, const token *keyword, foreign_ptr cond, const token *do_, foreign_ptr body,
                       const token *end) {
    return cast_builder(builder)->loop_until(keyword, cast_node(cond), do_, cast_node(body), end).release();
}

foreign_ptr loop_until_mod(self_ptr builder, foreign_ptr body, foreign_ptr cond) {
    return cast_builder(builder)->loop_until_mod(cast_node(body), cast_node(cond)).release();
}

foreign_ptr loop_while(self_ptr builder, const token *keyword, foreign_ptr cond, const token *do_, foreign_ptr body,
                       const token *end) {
    return cast_builder(builder)->loop_while(keyword, cast_node(cond), do_, cast_node(body), end).release();
}

foreign_ptr loop_while_mod(self_ptr builder, foreign_ptr body, foreign_ptr cond) {
    return cast_builder(builder)->loop_while_mod(cast_node(body), cast_node(cond)).release();
}

foreign_ptr match_op(self_ptr builder, foreign_ptr receiver, const token *oper, foreign_ptr arg) {
    return cast_builder(builder)->match_op(cast_node(receiver), oper, cast_node(arg)).release();
}

foreign_ptr multi_assign(self_ptr builder, foreign_ptr mlhs, foreign_ptr rhs) {
    return cast_builder(builder)->multi_assign(cast_node(mlhs), cast_node(rhs)).release();
}

foreign_ptr multi_lhs(self_ptr builder, const token *begin, const node_list *items, const token *end) {
    return cast_builder(builder)->multi_lhs(begin, convert_node_list(items), end).release();
}

foreign_ptr multi_lhs1(self_ptr builder, const token *begin, foreign_ptr item, const token *end) {
    return cast_builder(builder)->multi_lhs1(begin, cast_node(item), end).release();
}

foreign_ptr negate(self_ptr builder, const token *uminus, foreign_ptr numeric) {
    return cast_builder(builder)->negate(uminus, cast_node(numeric)).release();
}

foreign_ptr nil(self_ptr builder, const token *tok) {
    return cast_builder(builder)->nil(tok).release();
}

foreign_ptr not_op(self_ptr builder, const token *not_, const token *begin, foreign_ptr receiver, const token *end) {
    return cast_builder(builder)->not_op(not_, begin, cast_node(receiver), end).release();
}

foreign_ptr nth_ref(self_ptr builder, const token *tok) {
    return cast_builder(builder)->nth_ref(tok).release();
}

foreign_ptr op_assign(self_ptr builder, foreign_ptr lhs, const token *op, foreign_ptr rhs) {
    return cast_builder(builder)->op_assign(cast_node(lhs), op, cast_node(rhs)).release();
}

foreign_ptr optarg_(self_ptr builder, const token *name, const token *eql, foreign_ptr value) {
    return cast_builder(builder)->optarg_(name, eql, cast_node(value)).release();
}

foreign_ptr pair(self_ptr builder, foreign_ptr key, const token *assoc, foreign_ptr value) {
    return cast_builder(builder)->pair(cast_node(key), assoc, cast_node(value)).release();
}

foreign_ptr pair_keyword(self_ptr builder, const token *key, foreign_ptr value) {
    return cast_builder(builder)->pair_keyword(key, cast_node(value)).release();
}

foreign_ptr pair_quoted(self_ptr builder, const token *begin, const node_list *parts, const token *end,
                        foreign_ptr value) {
    return cast_builder(builder)->pair_quoted(begin, convert_node_list(parts), end, cast_node(value)).release();
}

foreign_ptr postexe(self_ptr builder, const token *begin, foreign_ptr node, const token *rbrace) {
    return cast_builder(builder)->postexe(begin, cast_node(node), rbrace).release();
}

foreign_ptr preexe(self_ptr builder, const token *begin, foreign_ptr node, const token *rbrace) {
    return cast_builder(builder)->preexe(begin, cast_node(node), rbrace).release();
}

foreign_ptr procarg0(self_ptr builder, foreign_ptr arg) {
    return cast_builder(builder)->procarg0(cast_node(arg)).release();
}

foreign_ptr prototype(self_ptr builder, foreign_ptr genargs, foreign_ptr args, foreign_ptr return_type) {
    return cast_builder(builder)->prototype(cast_node(genargs), cast_node(args), cast_node(return_type)).release();
}

foreign_ptr range_exclusive(self_ptr builder, foreign_ptr lhs, const token *oper, foreign_ptr rhs) {
    return cast_builder(builder)->range_exclusive(cast_node(lhs), oper, cast_node(rhs)).release();
}

foreign_ptr range_inclusive(self_ptr builder, foreign_ptr lhs, const token *oper, foreign_ptr rhs) {
    return cast_builder(builder)->range_inclusive(cast_node(lhs), oper, cast_node(rhs)).release();
}

foreign_ptr rational(self_ptr builder, const token *tok) {
    return cast_builder(builder)->rational(tok).release();
}

foreign_ptr rational_complex(self_ptr builder, const token *tok) {
    return cast_builder(builder)->rational_complex(tok).release();
}

foreign_ptr regexp_compose(self_ptr builder, const token *begin, const node_list *parts, const token *end,
                           foreign_ptr options) {
    return cast_builder(builder)->regexp_compose(begin, convert_node_list(parts), end, cast_node(options)).release();
}

foreign_ptr regexp_options(self_ptr builder, const token *regopt) {
    return cast_builder(builder)->regexp_options(regopt).release();
}

foreign_ptr rescue_body(self_ptr builder, const token *rescue, foreign_ptr exc_list, const token *assoc,
                        foreign_ptr exc_var, const token *then, foreign_ptr body) {
    return cast_builder(builder)
        ->rescue_body(rescue, cast_node(exc_list), assoc, cast_node(exc_var), then, cast_node(body))
        .release();
}

foreign_ptr restarg(self_ptr builder, const token *star, const token *name) {
    return cast_builder(builder)->restarg(star, name).release();
}

foreign_ptr self_(self_ptr builder, const token *tok) {
    return cast_builder(builder)->self_(tok).release();
}

foreign_ptr shadowarg(self_ptr builder, const token *name) {
    return cast_builder(builder)->shadowarg(name).release();
}

foreign_ptr splat(self_ptr builder, const token *star, foreign_ptr arg) {
    return cast_builder(builder)->splat(star, cast_node(arg)).release();
}

foreign_ptr string(self_ptr builder, const token *string_) {
    return cast_builder(builder)->string(string_).release();
}

foreign_ptr string_compose(self_ptr builder, const token *begin, const node_list *parts, const token *end) {
    return cast_builder(builder)->string_compose(begin, convert_node_list(parts), end).release();
}

foreign_ptr string_internal(self_ptr builder, const token *string_) {
    return cast_builder(builder)->string_internal(string_).release();
}

foreign_ptr symbol(self_ptr builder, const token *symbol) {
    return cast_builder(builder)->symbol(symbol).release();
}

foreign_ptr symbol_compose(self_ptr builder, const token *begin, const node_list *parts, const token *end) {
    return cast_builder(builder)->symbol_compose(begin, convert_node_list(parts), end).release();
}

foreign_ptr symbol_internal(self_ptr builder, const token *symbol) {
    return cast_builder(builder)->symbol_internal(symbol).release();
}

foreign_ptr symbols_compose(self_ptr builder, const token *begin, const node_list *parts, const token *end) {
    return cast_builder(builder)->symbols_compose(begin, convert_node_list(parts), end).release();
}

foreign_ptr ternary(self_ptr builder, foreign_ptr cond, const token *question, foreign_ptr if_true, const token *colon,
                    foreign_ptr if_false) {
    return cast_builder(builder)
        ->ternary(cast_node(cond), question, cast_node(if_true), colon, cast_node(if_false))
        .release();
}

foreign_ptr tr_any(self_ptr builder, const token *special) {
    return cast_builder(builder)->tr_any(special).release();
}

foreign_ptr tr_arg_instance(self_ptr builder, foreign_ptr base, const node_list *types, const token *end) {
    return cast_builder(builder)->tr_arg_instance(cast_node(base), convert_node_list(types), end).release();
}

foreign_ptr tr_array(self_ptr builder, const token *begin, foreign_ptr type_, const token *end) {
    return cast_builder(builder)->tr_array(begin, cast_node(type_), end).release();
}

foreign_ptr tr_cast(self_ptr builder, const token *begin, foreign_ptr expr, const token *colon, foreign_ptr type_,
                    const token *end) {
    return cast_builder(builder)->tr_cast(begin, cast_node(expr), colon, cast_node(type_), end).release();
}

foreign_ptr tr_class(self_ptr builder, const token *special) {
    return cast_builder(builder)->tr_class(special).release();
}

foreign_ptr tr_consubtype(self_ptr builder, foreign_ptr sub, foreign_ptr super_) {
    return cast_builder(builder)->tr_consubtype(cast_node(sub), cast_node(super_)).release();
}

foreign_ptr tr_conunify(self_ptr builder, foreign_ptr a, foreign_ptr b) {
    return cast_builder(builder)->tr_conunify(cast_node(a), cast_node(b)).release();
}

foreign_ptr tr_cpath(self_ptr builder, foreign_ptr cpath) {
    return cast_builder(builder)->tr_cpath(cast_node(cpath)).release();
}

foreign_ptr tr_genargs(self_ptr builder, const token *begin, const node_list *genargs, const node_list *constraints,
                       const token *end) {
    return cast_builder(builder)
        ->tr_genargs(begin, convert_node_list(genargs), convert_node_list(constraints), end)
        .release();
}

foreign_ptr tr_gendecl(self_ptr builder, foreign_ptr cpath, const token *begin, const node_list *genargs,
                       const node_list *constraints, const token *end) {
    return cast_builder(builder)
        ->tr_gendecl(cast_node(cpath), begin, convert_node_list(genargs), convert_node_list(constraints), end)
        .release();
}

foreign_ptr tr_gendeclarg(self_ptr builder, const token *tok, foreign_ptr constraint) {
    return cast_builder(builder)->tr_gendeclarg(tok, cast_node(constraint)).release();
}

foreign_ptr tr_geninst(self_ptr builder, foreign_ptr cpath, const token *begin, const node_list *genargs,
                       const token *end) {
    return cast_builder(builder)->tr_geninst(cast_node(cpath), begin, convert_node_list(genargs), end).release();
}

foreign_ptr tr_hash(self_ptr builder, const token *begin, foreign_ptr key_type, const token *assoc,
                    foreign_ptr value_type, const token *end) {
    return cast_builder(builder)->tr_hash(begin, cast_node(key_type), assoc, cast_node(value_type), end).release();
}

foreign_ptr tr_instance(self_ptr builder, const token *special) {
    return cast_builder(builder)->tr_instance(special).release();
}

foreign_ptr tr_ivardecl(self_ptr builder, const token *name, foreign_ptr type_) {
    return cast_builder(builder)->tr_ivardecl(name, cast_node(type_)).release();
}

foreign_ptr tr_nil(self_ptr builder, const token *nil) {
    return cast_builder(builder)->tr_nil(nil).release();
}

foreign_ptr tr_nillable(self_ptr builder, const token *tilde, foreign_ptr type_) {
    return cast_builder(builder)->tr_nillable(tilde, cast_node(type_)).release();
}

foreign_ptr tr_or(self_ptr builder, foreign_ptr a, foreign_ptr b) {
    return cast_builder(builder)->tr_or(cast_node(a), cast_node(b)).release();
}

foreign_ptr tr_proc(self_ptr builder, const token *begin, foreign_ptr args, const token *end) {
    return cast_builder(builder)->tr_proc(begin, cast_node(args), end).release();
}

foreign_ptr tr_self(self_ptr builder, const token *special) {
    return cast_builder(builder)->tr_self(special).release();
}

foreign_ptr tr_tuple(self_ptr builder, const token *begin, const node_list *types, const token *end) {
    return cast_builder(builder)->tr_tuple(begin, convert_node_list(types), end).release();
}

foreign_ptr true_(self_ptr builder, const token *tok) {
    return cast_builder(builder)->true_(tok).release();
}

foreign_ptr typed_arg(self_ptr builder, foreign_ptr type_, foreign_ptr arg) {
    return cast_builder(builder)->typed_arg(cast_node(type_), cast_node(arg)).release();
}

foreign_ptr unary_op(self_ptr builder, const token *oper, foreign_ptr receiver) {
    return cast_builder(builder)->unary_op(oper, cast_node(receiver)).release();
}

foreign_ptr undef_method(self_ptr builder, const token *undef, const node_list *name_list) {
    return cast_builder(builder)->undef_method(undef, convert_node_list(name_list)).release();
}

foreign_ptr when(self_ptr builder, const token *when, const node_list *patterns, const token *then, foreign_ptr body) {
    return cast_builder(builder)->when(when, convert_node_list(patterns), then, cast_node(body)).release();
}

foreign_ptr word(self_ptr builder, const node_list *parts) {
    return cast_builder(builder)->word(convert_node_list(parts)).release();
}

foreign_ptr words_compose(self_ptr builder, const token *begin, const node_list *parts, const token *end) {
    return cast_builder(builder)->words_compose(begin, convert_node_list(parts), end).release();
}

foreign_ptr xstring_compose(self_ptr builder, const token *begin, const node_list *parts, const token *end) {
    return cast_builder(builder)->xstring_compose(begin, convert_node_list(parts), end).release();
}
}; // namespace

namespace ruby_typer {
namespace parser {

unique_ptr<Node> Builder::build(ruby_parser::base_driver *driver) {
    impl_->driver_ = driver;
    return cast_node(driver->parse(impl_.get()));
}

struct ruby_parser::builder Builder::interface = {
    accessible,
    alias,
    arg,
    args,
    array,
    assign,
    assignable,
    associate,
    attr_asgn,
    back_ref,
    begin,
    begin_body,
    begin_keyword,
    binary_op,
    block,
    block_pass,
    blockarg,
    call_lambda,
    call_method,
    case_,
    character,
    complex,
    compstmt,
    condition,
    condition_mod,
    const_,
    const_fetch,
    const_global,
    const_op_assignable,
    cvar,
    dedent_string,
    def_class,
    def_method,
    def_module,
    def_sclass,
    def_singleton,
    encoding_literal,
    false_,
    file_literal,
    float_,
    float_complex,
    for_,
    gvar,
    ident,
    index,
    index_asgn,
    integer,
    ivar,
    keyword_break,
    keyword_defined,
    keyword_next,
    keyword_redo,
    keyword_retry,
    keyword_return,
    keyword_super,
    keyword_yield,
    keyword_zsuper,
    kwarg,
    kwoptarg,
    kwrestarg,
    kwsplat,
    line_literal,
    logical_and,
    logical_or,
    loop_until,
    loop_until_mod,
    loop_while,
    loop_while_mod,
    match_op,
    multi_assign,
    multi_lhs,
    multi_lhs1,
    negate,
    nil,
    not_op,
    nth_ref,
    op_assign,
    optarg_,
    pair,
    pair_keyword,
    pair_quoted,
    postexe,
    preexe,
    procarg0,
    prototype,
    range_exclusive,
    range_inclusive,
    rational,
    rational_complex,
    regexp_compose,
    regexp_options,
    rescue_body,
    restarg,
    self_,
    shadowarg,
    splat,
    string,
    string_compose,
    string_internal,
    symbol,
    symbol_compose,
    symbol_internal,
    symbols_compose,
    ternary,
    tr_any,
    tr_arg_instance,
    tr_array,
    tr_cast,
    tr_class,
    tr_consubtype,
    tr_conunify,
    tr_cpath,
    tr_genargs,
    tr_gendecl,
    tr_gendeclarg,
    tr_geninst,
    tr_hash,
    tr_instance,
    tr_ivardecl,
    tr_nil,
    tr_nillable,
    tr_or,
    tr_proc,
    tr_self,
    tr_tuple,
    true_,
    typed_arg,
    unary_op,
    undef_method,
    when,
    word,
    words_compose,
    xstring_compose,
};
} // namespace parser
} // namespace ruby_typer<|MERGE_RESOLUTION|>--- conflicted
+++ resolved
@@ -11,17 +11,12 @@
 using ruby_parser::self_ptr;
 using ruby_parser::token;
 
-<<<<<<< HEAD
-using sruby::ast::ContextBase;
-using sruby::ast::UTF8Desc;
-
-=======
 using ruby_typer::ast::ContextBase;
-using std::vector;
-using std::unique_ptr;
->>>>>>> ad3a3cd8
+using ruby_typer::ast::UTF8Desc;
 using std::make_unique;
 using std::unique_ptr;
+using std::unique_ptr;
+using std::vector;
 using std::vector;
 
 #define BUILDER_UNIMPLEMENTED()                                                                                        \
@@ -111,7 +106,7 @@
     unique_ptr<Node> accessible(unique_ptr<Node> node) {
         if (Ident *id = dynamic_cast<Ident *>(node.get())) {
             auto &name = id->name.name(ctx_);
-            DEBUG_ONLY(Error::check(name.kind == sruby::ast::UTF8));
+            DEBUG_ONLY(Error::check(name.kind == ast::UTF8));
             if (driver_->lex.is_declared(name.toString(ctx_))) {
                 return make_unique<LVar>(node->loc, id->name);
             } else {
